--- conflicted
+++ resolved
@@ -175,7 +175,7 @@
   },
   {
    "cell_type": "code",
-   "execution_count": 9,
+   "execution_count": 15,
    "metadata": {},
    "outputs": [],
    "source": [
@@ -244,15 +244,15 @@
     "                                                log_prob_fn=lnprob, \n",
     "                                                args=(binX[:, 1], ))\n",
     "\n",
-    "                pos,*_ = sampler.run_mcmc(p0s, nburn, progress=True)\n",
+    "                pos,*_ = sampler.run_mcmc(p0s, nburn, progress=False)\n",
     "                pos = emcee.utils.sample_ball(np.median(pos, axis=0), \n",
     "                                              [1e-3]*len(p0), nwalkers)\n",
     "            # sampler.reset()\n",
     "            # _ = sampler.run_mcmc(pos, nburn, progress=True)\n",
     "                sampler.reset()\n",
-    "                pos,*_ = sampler.run_mcmc(pos, nburn, progress=True)\n",
+    "                pos,*_ = sampler.run_mcmc(pos, nburn, progress=False)\n",
     "                sampler.reset()\n",
-    "                _ = sampler.run_mcmc(pos, nsteps, progress=True)\n",
+    "                _ = sampler.run_mcmc(pos, nsteps, progress=False)\n",
     "                print()\n",
     "\n",
     "                all_samplers.append(sampler)\n",
@@ -310,18 +310,18 @@
     "\n",
     "\n",
     "        \n",
-    "        \n",
+    "        from decimal import Decimal\n",
     "        #Now plotting everything \n",
     "        mpl.rcParams.update({'font.size': 24})\n",
     "        label_size = 20\n",
     "        mpl.rcParams['xtick.labelsize'] = 18#label_size                                                  \n",
     "        mpl.rcParams['ytick.labelsize'] = 18#label_size \n",
     "        fig,axes = plt.subplots(1, 3,figsize=(21,7))#), sharex=True)\n",
-    "        from decimal import Decimal\n",
+    "        \n",
     "                                #\n",
     "                                \n",
     "        #stream morphology                        \n",
-    "        axes[0].scatter(RA[j], dec[j], s=0.01, color='black', label = 'Mb = '+ '%.2E' % Decimal(m_b) + ' Om = '+ str(omega[j]) + ' km/s/kpc' , marker='.', rasterized=True)\n",
+    "        axes[0].scatter(RA[j], dec[j], s=0.01, color='black', label = 'Mb = '+ '%.2E' % Decimal(m_b) + ' $\\Omega_b$ = '+ str(omega[j]) + ' km/s/kpc' , marker='.', rasterized=True)\n",
     "        axes[0].set_xlim(250,215)\n",
     "        axes[0].set_ylabel('Dec [deg]')\n",
     "        axes[0].set_yticks([-10,-5,0,5, 10])\n",
@@ -329,7 +329,7 @@
     "        axes[0].set_aspect('equal')\n",
     "        axes[0].legend(fontsize=16, loc='upper right')\n",
     "\n",
-    "            \n",
+    "        \n",
     "           \n",
     "        for name in data.keys():\n",
     "            flatchain = flatchains[name]\n",
@@ -401,14 +401,16 @@
   },
   {
    "cell_type": "code",
-   "execution_count": null,
-   "metadata": {},
-   "outputs": [],
-   "source": []
-  },
-  {
-   "cell_type": "code",
-   "execution_count": 5,
+   "execution_count": 20,
+   "metadata": {},
+   "outputs": [],
+   "source": [
+    "#np.arange(25,60,0.5)"
+   ]
+  },
+  {
+   "cell_type": "code",
+   "execution_count": 12,
    "metadata": {},
    "outputs": [],
    "source": [
@@ -424,506 +426,78 @@
   },
   {
    "cell_type": "code",
-   "execution_count": 10,
+   "execution_count": 16,
+   "metadata": {},
+   "outputs": [],
+   "source": [
+    "def worker(task):\n",
+    "    omega, = task\n",
+    "    width_track(omega, RL=10, m_b=1e10)"
+   ]
+  },
+  {
+   "cell_type": "code",
+   "execution_count": 17,
+   "metadata": {},
+   "outputs": [],
+   "source": [
+    "# omega = np.array([44])\n",
+    "# width_track(omega, RL=10, m_b=1e10)"
+   ]
+  },
+  {
+   "cell_type": "markdown",
+   "metadata": {},
+   "source": [
+    "## Funcition that creates final plot of morphology, track, width given $\\Omega_b$"
+   ]
+  },
+  {
+   "cell_type": "code",
+   "execution_count": 14,
+   "metadata": {},
+   "outputs": [],
+   "source": [
+    "#To parallelize\n",
+    "\n",
+    "from schwimmbad import MultiPool"
+   ]
+  },
+  {
+   "cell_type": "code",
+   "execution_count": 21,
+   "metadata": {},
+   "outputs": [],
+   "source": [
+    "tasks = [(om, ) for om in np.arange(25,60,0.5)]"
+   ]
+  },
+  {
+   "cell_type": "code",
+   "execution_count": 22,
    "metadata": {},
    "outputs": [
     {
-     "name": "stderr",
-     "output_type": "stream",
-     "text": [
-      "100%|██████████| 128/128 [00:02<00:00, 43.52it/s]\n",
-      "100%|██████████| 128/128 [00:02<00:00, 43.92it/s]\n",
-      "100%|██████████| 256/256 [00:05<00:00, 43.72it/s]\n",
-      "  4%|▍         | 5/128 [00:00<00:02, 44.95it/s]"
-     ]
-    },
-    {
-     "name": "stdout",
-     "output_type": "stream",
-     "text": [
-      "\n"
-     ]
-    },
-    {
-     "name": "stderr",
-     "output_type": "stream",
-     "text": [
-      "100%|██████████| 128/128 [00:02<00:00, 43.70it/s]\n",
-      "100%|██████████| 128/128 [00:02<00:00, 43.71it/s]\n",
-      "100%|██████████| 256/256 [00:05<00:00, 43.58it/s]\n",
-      "  4%|▍         | 5/128 [00:00<00:02, 45.37it/s]"
-     ]
-    },
-    {
-     "name": "stdout",
-     "output_type": "stream",
-     "text": [
-      "\n"
-     ]
-    },
-    {
-     "name": "stderr",
-     "output_type": "stream",
-     "text": [
-      "100%|██████████| 128/128 [00:02<00:00, 43.71it/s]\n",
-      "100%|██████████| 128/128 [00:02<00:00, 43.66it/s]\n",
-      "100%|██████████| 256/256 [00:05<00:00, 43.52it/s]\n",
-      "  4%|▍         | 5/128 [00:00<00:02, 45.34it/s]"
-     ]
-    },
-    {
-     "name": "stdout",
-     "output_type": "stream",
-     "text": [
-      "\n"
-     ]
-    },
-    {
-     "name": "stderr",
-     "output_type": "stream",
-     "text": [
-      "100%|██████████| 128/128 [00:02<00:00, 43.80it/s]\n",
-      "100%|██████████| 128/128 [00:02<00:00, 43.79it/s]\n",
-      "100%|██████████| 256/256 [00:05<00:00, 43.92it/s]\n",
-      "  4%|▍         | 5/128 [00:00<00:02, 45.66it/s]"
-     ]
-    },
-    {
-     "name": "stdout",
-     "output_type": "stream",
-     "text": [
-      "\n"
-     ]
-    },
-    {
-     "name": "stderr",
-     "output_type": "stream",
-     "text": [
-      "100%|██████████| 128/128 [00:02<00:00, 44.06it/s]\n",
-      "100%|██████████| 128/128 [00:02<00:00, 43.62it/s]\n",
-      "100%|██████████| 256/256 [00:05<00:00, 43.62it/s]\n",
-      "  4%|▍         | 5/128 [00:00<00:02, 45.62it/s]"
-     ]
-    },
-    {
-     "name": "stdout",
-     "output_type": "stream",
-     "text": [
-      "\n"
-     ]
-    },
-    {
-     "name": "stderr",
-     "output_type": "stream",
-     "text": [
-      "100%|██████████| 128/128 [00:02<00:00, 43.77it/s]\n",
-      "100%|██████████| 128/128 [00:02<00:00, 43.54it/s]\n",
-      "100%|██████████| 256/256 [00:05<00:00, 43.71it/s]\n",
-      "  4%|▍         | 5/128 [00:00<00:02, 42.99it/s]"
-     ]
-    },
-    {
-     "name": "stdout",
-     "output_type": "stream",
-     "text": [
-      "\n"
-     ]
-    },
-    {
-     "name": "stderr",
-     "output_type": "stream",
-     "text": [
-      "100%|██████████| 128/128 [00:02<00:00, 43.52it/s]\n",
-      "100%|██████████| 128/128 [00:02<00:00, 43.76it/s]\n",
-      "100%|██████████| 256/256 [00:05<00:00, 43.84it/s]\n",
-      "  4%|▍         | 5/128 [00:00<00:02, 45.63it/s]"
-     ]
-    },
-    {
-     "name": "stdout",
-     "output_type": "stream",
-     "text": [
-      "\n"
-     ]
-    },
-    {
-     "name": "stderr",
-     "output_type": "stream",
-     "text": [
-      "100%|██████████| 128/128 [00:02<00:00, 44.64it/s]\n",
-      "100%|██████████| 128/128 [00:02<00:00, 44.27it/s]\n",
-      "100%|██████████| 256/256 [00:05<00:00, 44.32it/s]\n",
-      "  4%|▍         | 5/128 [00:00<00:02, 43.11it/s]"
-     ]
-    },
-    {
-     "name": "stdout",
-     "output_type": "stream",
-     "text": [
-      "\n"
-     ]
-    },
-    {
-     "name": "stderr",
-     "output_type": "stream",
-     "text": [
-      "100%|██████████| 128/128 [00:02<00:00, 43.66it/s]\n",
-      "100%|██████████| 128/128 [00:02<00:00, 43.61it/s]\n",
-      "100%|██████████| 256/256 [00:05<00:00, 43.50it/s]\n",
-      "  4%|▍         | 5/128 [00:00<00:02, 44.87it/s]"
-     ]
-    },
-    {
-     "name": "stdout",
-     "output_type": "stream",
-     "text": [
-      "\n"
-     ]
-    },
-    {
-     "name": "stderr",
-     "output_type": "stream",
-     "text": [
-      "100%|██████████| 128/128 [00:02<00:00, 44.15it/s]\n",
-      "100%|██████████| 128/128 [00:02<00:00, 44.23it/s]\n",
-      "100%|██████████| 256/256 [00:05<00:00, 44.13it/s]\n",
-      "  4%|▍         | 5/128 [00:00<00:02, 45.91it/s]"
-     ]
-    },
-    {
-     "name": "stdout",
-     "output_type": "stream",
-     "text": [
-      "\n"
-     ]
-    },
-    {
-     "name": "stderr",
-     "output_type": "stream",
-     "text": [
-      "100%|██████████| 128/128 [00:02<00:00, 44.34it/s]\n",
-      "100%|██████████| 128/128 [00:02<00:00, 44.04it/s]\n",
-      "100%|██████████| 256/256 [00:05<00:00, 44.25it/s]\n",
-      "  4%|▍         | 5/128 [00:00<00:02, 45.42it/s]"
-     ]
-    },
-    {
-     "name": "stdout",
-     "output_type": "stream",
-     "text": [
-      "\n"
-     ]
-    },
-    {
-     "name": "stderr",
-     "output_type": "stream",
-     "text": [
-      "100%|██████████| 128/128 [00:02<00:00, 44.38it/s]\n",
-      "100%|██████████| 128/128 [00:02<00:00, 43.70it/s]\n",
-      "100%|██████████| 256/256 [00:05<00:00, 43.73it/s]\n",
-      "  4%|▍         | 5/128 [00:00<00:02, 45.19it/s]"
-     ]
-    },
-    {
-     "name": "stdout",
-     "output_type": "stream",
-     "text": [
-      "\n"
-     ]
-    },
-    {
-     "name": "stderr",
-     "output_type": "stream",
-     "text": [
-      "100%|██████████| 128/128 [00:02<00:00, 43.62it/s]\n",
-      "100%|██████████| 128/128 [00:02<00:00, 43.68it/s]\n",
-      "100%|██████████| 256/256 [00:05<00:00, 43.75it/s]\n",
-      "  4%|▍         | 5/128 [00:00<00:02, 45.85it/s]"
-     ]
-    },
-    {
-     "name": "stdout",
-     "output_type": "stream",
-     "text": [
-      "\n"
-     ]
-    },
-    {
-     "name": "stderr",
-     "output_type": "stream",
-     "text": [
-      "100%|██████████| 256/256 [00:05<00:00, 44.13it/s]\n",
-      "  4%|▍         | 5/128 [00:00<00:02, 45.13it/s]"
-     ]
-    },
-    {
-     "name": "stdout",
-     "output_type": "stream",
-     "text": [
-      "\n"
-     ]
-    },
-    {
-     "name": "stderr",
-     "output_type": "stream",
-     "text": [
-      "100%|██████████| 128/128 [00:02<00:00, 43.92it/s]\n",
-      "100%|██████████| 128/128 [00:02<00:00, 43.95it/s]\n",
-      "100%|██████████| 256/256 [00:05<00:00, 43.85it/s]\n",
-      "  4%|▍         | 5/128 [00:00<00:02, 45.16it/s]"
-     ]
-    },
-    {
-     "name": "stdout",
-     "output_type": "stream",
-     "text": [
-      "\n"
-     ]
-    },
-    {
-     "name": "stderr",
-     "output_type": "stream",
-     "text": [
-      "100%|██████████| 128/128 [00:02<00:00, 44.00it/s]\n",
-      "100%|██████████| 128/128 [00:02<00:00, 43.75it/s]\n",
-      "100%|██████████| 256/256 [00:05<00:00, 44.00it/s]\n",
-      "  4%|▍         | 5/128 [00:00<00:02, 44.23it/s]"
-     ]
-    },
-    {
-     "name": "stdout",
-     "output_type": "stream",
-     "text": [
-      "\n"
-     ]
-    },
-    {
-     "name": "stderr",
-     "output_type": "stream",
-     "text": [
-      "100%|██████████| 128/128 [00:02<00:00, 44.10it/s]\n",
-      "100%|██████████| 128/128 [00:02<00:00, 43.84it/s]\n",
-      "100%|██████████| 256/256 [00:05<00:00, 43.90it/s]\n",
-      "  4%|▍         | 5/128 [00:00<00:02, 45.32it/s]"
-     ]
-    },
-    {
-     "name": "stdout",
-     "output_type": "stream",
-     "text": [
-      "\n"
-     ]
-    },
-    {
-     "name": "stderr",
-     "output_type": "stream",
-     "text": [
-      "100%|██████████| 128/128 [00:02<00:00, 43.84it/s]\n",
-      "100%|██████████| 128/128 [00:02<00:00, 44.06it/s]\n",
-      "100%|██████████| 256/256 [00:05<00:00, 43.51it/s]\n",
-      "  4%|▍         | 5/128 [00:00<00:02, 45.70it/s]"
-     ]
-    },
-    {
-     "name": "stdout",
-     "output_type": "stream",
-     "text": [
-      "\n"
-     ]
-    },
-    {
-     "name": "stderr",
-     "output_type": "stream",
-     "text": [
-      "100%|██████████| 128/128 [00:02<00:00, 44.25it/s]\n",
-      "100%|██████████| 128/128 [00:02<00:00, 43.77it/s]\n",
-      "100%|██████████| 256/256 [00:05<00:00, 43.97it/s]\n",
-      "  4%|▍         | 5/128 [00:00<00:02, 45.61it/s]"
-     ]
-    },
-    {
-     "name": "stdout",
-     "output_type": "stream",
-     "text": [
-      "\n"
-     ]
-    },
-    {
-     "name": "stderr",
-     "output_type": "stream",
-     "text": [
-      "100%|██████████| 128/128 [00:02<00:00, 44.38it/s]\n",
-      "100%|██████████| 128/128 [00:02<00:00, 44.03it/s]\n",
-      "100%|██████████| 256/256 [00:05<00:00, 44.19it/s]\n",
-      "  4%|▍         | 5/128 [00:00<00:02, 45.32it/s]"
-     ]
-    },
-    {
-     "name": "stdout",
-     "output_type": "stream",
-     "text": [
-      "\n"
-     ]
-    },
-    {
-     "name": "stderr",
-     "output_type": "stream",
-     "text": [
-      "100%|██████████| 128/128 [00:02<00:00, 45.01it/s]\n",
-      "100%|██████████| 128/128 [00:02<00:00, 45.00it/s]\n",
-      "100%|██████████| 256/256 [00:05<00:00, 45.50it/s]\n",
-      "  4%|▍         | 5/128 [00:00<00:02, 45.74it/s]"
-     ]
-    },
-    {
-     "name": "stdout",
-     "output_type": "stream",
-     "text": [
-      "\n"
-     ]
-    },
-    {
-     "name": "stderr",
-     "output_type": "stream",
-     "text": [
-      "100%|██████████| 128/128 [00:02<00:00, 45.20it/s]\n",
-      "100%|██████████| 128/128 [00:02<00:00, 44.93it/s]\n",
-      "100%|██████████| 256/256 [00:05<00:00, 44.91it/s]\n",
-      "  4%|▍         | 5/128 [00:00<00:02, 45.32it/s]"
-     ]
-    },
-    {
-     "name": "stdout",
-     "output_type": "stream",
-     "text": [
-      "\n"
-     ]
-    },
-    {
-     "name": "stderr",
-     "output_type": "stream",
-     "text": [
-      "100%|██████████| 128/128 [00:02<00:00, 44.15it/s]\n",
-      "100%|██████████| 128/128 [00:02<00:00, 43.82it/s]\n",
-      "100%|██████████| 256/256 [00:05<00:00, 43.96it/s]\n",
-      "  4%|▍         | 5/128 [00:00<00:02, 45.56it/s]"
-     ]
-    },
-    {
-     "name": "stdout",
-     "output_type": "stream",
-     "text": [
-      "\n"
-     ]
-    },
-    {
-     "name": "stderr",
-     "output_type": "stream",
-     "text": [
-      "100%|██████████| 128/128 [00:02<00:00, 44.83it/s]\n",
-      "100%|██████████| 128/128 [00:02<00:00, 44.27it/s]\n",
-      "100%|██████████| 256/256 [00:05<00:00, 44.58it/s]\n",
-      "  4%|▍         | 5/128 [00:00<00:02, 45.16it/s]"
-     ]
-    },
-    {
-     "name": "stdout",
-     "output_type": "stream",
-     "text": [
-      "\n"
-     ]
-    },
-    {
-     "name": "stderr",
-     "output_type": "stream",
-     "text": [
-      "100%|██████████| 128/128 [00:02<00:00, 45.48it/s]\n",
-      "100%|██████████| 128/128 [00:02<00:00, 45.69it/s]\n",
-      "100%|██████████| 256/256 [00:05<00:00, 45.84it/s]\n",
-      "  4%|▍         | 5/128 [00:00<00:02, 43.14it/s]"
-     ]
-    },
-    {
-     "name": "stdout",
-     "output_type": "stream",
-     "text": [
-      "\n"
-     ]
-    },
-    {
-     "name": "stderr",
-     "output_type": "stream",
-     "text": [
-      "100%|██████████| 128/128 [00:02<00:00, 46.89it/s]\n",
-      "100%|██████████| 128/128 [00:02<00:00, 46.73it/s]\n",
-      "100%|██████████| 256/256 [00:05<00:00, 47.17it/s]\n",
-      "  4%|▍         | 5/128 [00:00<00:02, 45.41it/s]"
-     ]
-    },
-    {
-     "name": "stdout",
-     "output_type": "stream",
-     "text": [
-      "\n"
-     ]
-    },
-    {
-     "name": "stderr",
-     "output_type": "stream",
-     "text": [
-      "100%|██████████| 128/128 [00:02<00:00, 45.93it/s]\n",
-      "100%|██████████| 128/128 [00:02<00:00, 45.65it/s]\n",
-      "100%|██████████| 256/256 [00:05<00:00, 45.68it/s]\n"
-     ]
-    },
-    {
-     "name": "stdout",
-     "output_type": "stream",
-     "text": [
-      "\n"
-     ]
-    },
-    {
-     "ename": "NameError",
-     "evalue": "name 'Decimal' is not defined",
+     "ename": "TypeError",
+     "evalue": "'Quantity' object with a scalar value is not iterable",
      "output_type": "error",
      "traceback": [
       "\u001b[0;31m---------------------------------------------------------------------------\u001b[0m",
-      "\u001b[0;31mNameError\u001b[0m                                 Traceback (most recent call last)",
-      "\u001b[0;32m<ipython-input-10-a42e27b827cc>\u001b[0m in \u001b[0;36m<module>\u001b[0;34m()\u001b[0m\n\u001b[1;32m      3\u001b[0m \u001b[0;31m#plot_morph_track_width(omega, RL=10, m_b=1e10)\u001b[0m\u001b[0;34m\u001b[0m\u001b[0;34m\u001b[0m\u001b[0;34m\u001b[0m\u001b[0m\n\u001b[1;32m      4\u001b[0m \u001b[0;34m\u001b[0m\u001b[0m\n\u001b[0;32m----> 5\u001b[0;31m \u001b[0mwidth_track\u001b[0m\u001b[0;34m(\u001b[0m\u001b[0momega\u001b[0m\u001b[0;34m,\u001b[0m \u001b[0mRL\u001b[0m\u001b[0;34m=\u001b[0m\u001b[0;36m10\u001b[0m\u001b[0;34m,\u001b[0m \u001b[0mm_b\u001b[0m\u001b[0;34m=\u001b[0m\u001b[0;36m1e10\u001b[0m\u001b[0;34m)\u001b[0m\u001b[0;34m\u001b[0m\u001b[0;34m\u001b[0m\u001b[0m\n\u001b[0m",
-      "\u001b[0;32m<ipython-input-9-79f372cddb86>\u001b[0m in \u001b[0;36mwidth_track\u001b[0;34m(omega, RL, m_b)\u001b[0m\n\u001b[1;32m    141\u001b[0m \u001b[0;34m\u001b[0m\u001b[0m\n\u001b[1;32m    142\u001b[0m         \u001b[0;31m#stream morphology\u001b[0m\u001b[0;34m\u001b[0m\u001b[0;34m\u001b[0m\u001b[0;34m\u001b[0m\u001b[0m\n\u001b[0;32m--> 143\u001b[0;31m         \u001b[0maxes\u001b[0m\u001b[0;34m[\u001b[0m\u001b[0;36m0\u001b[0m\u001b[0;34m]\u001b[0m\u001b[0;34m.\u001b[0m\u001b[0mscatter\u001b[0m\u001b[0;34m(\u001b[0m\u001b[0mRA\u001b[0m\u001b[0;34m[\u001b[0m\u001b[0mj\u001b[0m\u001b[0;34m]\u001b[0m\u001b[0;34m,\u001b[0m \u001b[0mdec\u001b[0m\u001b[0;34m[\u001b[0m\u001b[0mj\u001b[0m\u001b[0;34m]\u001b[0m\u001b[0;34m,\u001b[0m \u001b[0ms\u001b[0m\u001b[0;34m=\u001b[0m\u001b[0;36m0.01\u001b[0m\u001b[0;34m,\u001b[0m \u001b[0mcolor\u001b[0m\u001b[0;34m=\u001b[0m\u001b[0;34m'black'\u001b[0m\u001b[0;34m,\u001b[0m \u001b[0mlabel\u001b[0m \u001b[0;34m=\u001b[0m \u001b[0;34m'Mb = '\u001b[0m\u001b[0;34m+\u001b[0m \u001b[0;34m'%.2E'\u001b[0m \u001b[0;34m%\u001b[0m \u001b[0mDecimal\u001b[0m\u001b[0;34m(\u001b[0m\u001b[0mm_b\u001b[0m\u001b[0;34m)\u001b[0m \u001b[0;34m+\u001b[0m \u001b[0;34m' Om = '\u001b[0m\u001b[0;34m+\u001b[0m \u001b[0mstr\u001b[0m\u001b[0;34m(\u001b[0m\u001b[0momega\u001b[0m\u001b[0;34m[\u001b[0m\u001b[0mj\u001b[0m\u001b[0;34m]\u001b[0m\u001b[0;34m)\u001b[0m \u001b[0;34m+\u001b[0m \u001b[0;34m' km/s/kpc'\u001b[0m \u001b[0;34m,\u001b[0m \u001b[0mmarker\u001b[0m\u001b[0;34m=\u001b[0m\u001b[0;34m'.'\u001b[0m\u001b[0;34m,\u001b[0m \u001b[0mrasterized\u001b[0m\u001b[0;34m=\u001b[0m\u001b[0;32mTrue\u001b[0m\u001b[0;34m)\u001b[0m\u001b[0;34m\u001b[0m\u001b[0;34m\u001b[0m\u001b[0m\n\u001b[0m\u001b[1;32m    144\u001b[0m         \u001b[0maxes\u001b[0m\u001b[0;34m[\u001b[0m\u001b[0;36m0\u001b[0m\u001b[0;34m]\u001b[0m\u001b[0;34m.\u001b[0m\u001b[0mset_xlim\u001b[0m\u001b[0;34m(\u001b[0m\u001b[0;36m250\u001b[0m\u001b[0;34m,\u001b[0m\u001b[0;36m215\u001b[0m\u001b[0;34m)\u001b[0m\u001b[0;34m\u001b[0m\u001b[0;34m\u001b[0m\u001b[0m\n\u001b[1;32m    145\u001b[0m         \u001b[0maxes\u001b[0m\u001b[0;34m[\u001b[0m\u001b[0;36m0\u001b[0m\u001b[0;34m]\u001b[0m\u001b[0;34m.\u001b[0m\u001b[0mset_ylabel\u001b[0m\u001b[0;34m(\u001b[0m\u001b[0;34m'Dec [deg]'\u001b[0m\u001b[0;34m)\u001b[0m\u001b[0;34m\u001b[0m\u001b[0;34m\u001b[0m\u001b[0m\n",
-      "\u001b[0;31mNameError\u001b[0m: name 'Decimal' is not defined"
+      "\u001b[0;31mRemoteTraceback\u001b[0m                           Traceback (most recent call last)",
+      "\u001b[0;31mRemoteTraceback\u001b[0m: \n\"\"\"\nTraceback (most recent call last):\n  File \"/mnt/home/apricewhelan/anaconda3/lib/python3.7/multiprocessing/pool.py\", line 121, in worker\n    result = (True, func(*args, **kwds))\n  File \"/mnt/home/apricewhelan/anaconda3/lib/python3.7/multiprocessing/pool.py\", line 44, in mapstar\n    return list(map(*args))\n  File \"<ipython-input-16-cf0d0a21cf44>\", line 3, in worker\n    width_track(omega, RL=10, m_b=1e10)\n  File \"<ipython-input-15-5d22da8b021e>\", line 13, in width_track\n    RA, dec = morphology(omega, RL, m_b)\n  File \"<ipython-input-2-45b7e7138427>\", line 22, in morphology\n    for om in omega*u.km/u.s/u.kpc:\n  File \"/mnt/home/apricewhelan/anaconda3/lib/python3.7/site-packages/astropy/units/quantity.py\", line 1017, in __iter__\n    .format(cls=self.__class__.__name__))\nTypeError: 'Quantity' object with a scalar value is not iterable\n\"\"\"",
+      "\nThe above exception was the direct cause of the following exception:\n",
+      "\u001b[0;31mTypeError\u001b[0m                                 Traceback (most recent call last)",
+      "\u001b[0;32m<ipython-input-22-efe5f32c19c9>\u001b[0m in \u001b[0;36m<module>\u001b[0;34m()\u001b[0m\n\u001b[1;32m      1\u001b[0m \u001b[0;32mwith\u001b[0m \u001b[0mMultiPool\u001b[0m\u001b[0;34m(\u001b[0m\u001b[0;34m)\u001b[0m \u001b[0;32mas\u001b[0m \u001b[0mpool\u001b[0m\u001b[0;34m:\u001b[0m\u001b[0;34m\u001b[0m\u001b[0;34m\u001b[0m\u001b[0m\n\u001b[0;32m----> 2\u001b[0;31m     \u001b[0;32mfor\u001b[0m \u001b[0mr\u001b[0m \u001b[0;32min\u001b[0m \u001b[0mpool\u001b[0m\u001b[0;34m.\u001b[0m\u001b[0mmap\u001b[0m\u001b[0;34m(\u001b[0m\u001b[0mworker\u001b[0m\u001b[0;34m,\u001b[0m \u001b[0mtasks\u001b[0m\u001b[0;34m)\u001b[0m\u001b[0;34m:\u001b[0m\u001b[0;34m\u001b[0m\u001b[0;34m\u001b[0m\u001b[0m\n\u001b[0m\u001b[1;32m      3\u001b[0m         \u001b[0;32mpass\u001b[0m\u001b[0;34m\u001b[0m\u001b[0;34m\u001b[0m\u001b[0m\n",
+      "\u001b[0;32m/mnt/home/apricewhelan/downloads/schwimmbad/schwimmbad/multiprocessing.py\u001b[0m in \u001b[0;36mmap\u001b[0;34m(self, func, iterable, chunksize, callback)\u001b[0m\n\u001b[1;32m    104\u001b[0m         \u001b[0;32mwhile\u001b[0m \u001b[0;32mTrue\u001b[0m\u001b[0;34m:\u001b[0m\u001b[0;34m\u001b[0m\u001b[0;34m\u001b[0m\u001b[0m\n\u001b[1;32m    105\u001b[0m             \u001b[0;32mtry\u001b[0m\u001b[0;34m:\u001b[0m\u001b[0;34m\u001b[0m\u001b[0;34m\u001b[0m\u001b[0m\n\u001b[0;32m--> 106\u001b[0;31m                 \u001b[0;32mreturn\u001b[0m \u001b[0mr\u001b[0m\u001b[0;34m.\u001b[0m\u001b[0mget\u001b[0m\u001b[0;34m(\u001b[0m\u001b[0mself\u001b[0m\u001b[0;34m.\u001b[0m\u001b[0mwait_timeout\u001b[0m\u001b[0;34m)\u001b[0m\u001b[0;34m\u001b[0m\u001b[0;34m\u001b[0m\u001b[0m\n\u001b[0m\u001b[1;32m    107\u001b[0m \u001b[0;34m\u001b[0m\u001b[0m\n\u001b[1;32m    108\u001b[0m             \u001b[0;32mexcept\u001b[0m \u001b[0mmultiprocessing\u001b[0m\u001b[0;34m.\u001b[0m\u001b[0mTimeoutError\u001b[0m\u001b[0;34m:\u001b[0m\u001b[0;34m\u001b[0m\u001b[0;34m\u001b[0m\u001b[0m\n",
+      "\u001b[0;32m/mnt/home/apricewhelan/anaconda3/lib/python3.7/multiprocessing/pool.py\u001b[0m in \u001b[0;36mget\u001b[0;34m(self, timeout)\u001b[0m\n\u001b[1;32m    681\u001b[0m             \u001b[0;32mreturn\u001b[0m \u001b[0mself\u001b[0m\u001b[0;34m.\u001b[0m\u001b[0m_value\u001b[0m\u001b[0;34m\u001b[0m\u001b[0;34m\u001b[0m\u001b[0m\n\u001b[1;32m    682\u001b[0m         \u001b[0;32melse\u001b[0m\u001b[0;34m:\u001b[0m\u001b[0;34m\u001b[0m\u001b[0;34m\u001b[0m\u001b[0m\n\u001b[0;32m--> 683\u001b[0;31m             \u001b[0;32mraise\u001b[0m \u001b[0mself\u001b[0m\u001b[0;34m.\u001b[0m\u001b[0m_value\u001b[0m\u001b[0;34m\u001b[0m\u001b[0;34m\u001b[0m\u001b[0m\n\u001b[0m\u001b[1;32m    684\u001b[0m \u001b[0;34m\u001b[0m\u001b[0m\n\u001b[1;32m    685\u001b[0m     \u001b[0;32mdef\u001b[0m \u001b[0m_set\u001b[0m\u001b[0;34m(\u001b[0m\u001b[0mself\u001b[0m\u001b[0;34m,\u001b[0m \u001b[0mi\u001b[0m\u001b[0;34m,\u001b[0m \u001b[0mobj\u001b[0m\u001b[0;34m)\u001b[0m\u001b[0;34m:\u001b[0m\u001b[0;34m\u001b[0m\u001b[0;34m\u001b[0m\u001b[0m\n",
+      "\u001b[0;31mTypeError\u001b[0m: 'Quantity' object with a scalar value is not iterable"
      ]
-    },
-    {
-     "data": {
-      "image/png": "iVBORw0KGgoAAAANSUhEUgAABNMAAAGqCAYAAAAhhALmAAAABHNCSVQICAgIfAhkiAAAAAlwSFlzAAALEgAACxIB0t1+/AAAADl0RVh0U29mdHdhcmUAbWF0cGxvdGxpYiB2ZXJzaW9uIDMuMC4yLCBodHRwOi8vbWF0cGxvdGxpYi5vcmcvOIA7rQAAIABJREFUeJzt3X2wZGddJ/DvL2+EJApSGUsSKomGklCIxcokiqvuurv6hxRqmbUqWAFRIItLksrIyiqwAYIlrkVeloC6iaKCCRWjwSUlWousZC0Rk2GNC7LhNYMxAZxR0JDJJEie/aPPaM/tnrlP39u3+758PlVdnTnnPH2f80zPfDPfPt1drbUAAAAAAKs7btkTAAAAAICtQpkGAAAAAJ2UaQAAAADQSZkGAAAAAJ2UaQAAAADQSZkGAAAAAJ2UaQAAAADQqatMq6qfqapbq+rTVdWqat9aflhVvbCq/ryqHq6qz1fVr1TVrrU8FgDbl9wBYFFkDgCzqtba6gdVtSR/l+T/JHl2kn9orZ0z0w+q2pPkmiR3JLk5yVOS/GSSzyS5oLX20EwzB2DbkjsALIrMAWBWvWXaN7TWPj3890eSnDZLwFTV6RkFyV8meU5r7SvD9ucleXeSV7fWfm726QOwHckdABZF5gAwq663eR4Ol3X4wSSnJLn+cLgMj3t7kk8nuXidjw/ANiJ3AFgUmQPArBb1BQTnD/d/OmXfB5OcV1WnLWguAGx/cgeARZE5ADvMCQv6OWcM9/dP2Xd/khqO+fjKnVV1SZJLkuTUU0999nnnnbdRcwTYsT70oQ8daK1tpw9JXlPuyByAxdhmuePfOgCb3LxzZ1Fl2inD/SNT9h1accwRWms3JLkhSXbv3t327t07/9kB7HBV9Zllz2HO1pQ7MgdgMbZZ7vi3DsAmN+/cWdTbPA8O94+bsu/kFccAwHrJHQAWReYA7DCLKtMeGO7PnLLvzCRt7BgAWC+5A8CiyByAHWZRZdpdw/1zpuz71iQfa619aUFzAWD7kzsALIrMAdhh5l6mVdVZVXVeVZ04tvl/JHk4yaVVdfzYsc9Lcm6Sm+Y9DwB2BrkDwKLIHACSzi8gqKoXJDl7+OWuJCdV1WuGX3+mtfaOscPfnuRfJfn6JPuSpLW2v6r+S5I3JfnDqnpnRpc8vyLJPUmuW+d5ALCNyB0AFkXmADCr3m/zfHFGoTHuDcP9HUnekVW01q6uqr9NsifJm5P8Q5LfSvLTLnsGYAW5A8CiyBwAZtJVprXW/nXvAx7r2Nbaryf59d7HAmBnkjsALIrMAWBWi/oCAgAAAADY8pRpAAAAANBJmQYAAAAAnZRpAAAAANBJmQYAAAAAnZRpAAAAANBJmQYAAAAAnZRpAAAAANBJmQYAAAAAnZRpAAAAANBJmQYAAAAAnZRpAAAAANBJmQYAAAAAnZRpAAAAANBJmQYAAAAAnZRpAAAAANBJmQYAAAAAnZRpAAAAANBJmQYAAAAAnZRpAAAAANBJmQYAAAAAnZRpAAAAANBJmQYAAAAAnZRpAAAAANBJmQYAAAAAnZRpAAAAANBJmQYAAAAAnZRpAAAAANBJmQYAAAAAnZRpAAAAANBJmQYAAAAAnZRpAAAAANBJmQYAAAAAnZRpAAAAANBJmQYAAAAAnZRpAAAAANBJmQYAAAAAnZRpAAAAANBJmQYAAAAAnZRpAAAAANBJmQYAAAAAnZRpAAAAANBJmQYAAAAAnZRpAAAAANBJmQYAAAAAnZRpAAAAANBJmQYAAAAAnZRpAAAAANBJmQYAAAAAnZRpAAAAANBJmQYAAAAAnZRpAAAAANBJmQYAAAAAnZRpAAAAANBJmQYAAAAAnZRpAAAAANBJmQYAAAAAnZRpAAAAANBJmQYAAAAAnZRpAAAAANBJmQYAAAAAnZRpAAAAANCpq0yrquOqak9V3VNVh6rqvqq6uqpO7Rx/WlW9qqo+XFUPVtWBqvpAVb2oqmp9pwDAdiN3AFgkuQPALHqvTLs2yTVJPprksiS3Jrk8ye1VdczHGPb/fpI3JLkrySuS/GyS45P8WpKfX9PMAdjO5A4AiyR3AOh2wmoHVNUzMgqU21prF45tvzfJm5NclOTmYzzEtyb5jiTXtdb2jI3/xST3JPkPSf7zmmYPwLYjdwBYJLkDwKx6rkx7fpJKct2K7TcmOZjk4lXGf/Vw/8D4xtbao0kOJHmoYw4A7BxyB4BFkjsAzGTVK9OSnJ/ksSR3jm9srR2qqruH/cdyZ5IvJnllVe1L8mdJHp/kRUmeneRls00ZgG1O7gCwSHIHgJn0lGlnJDnQWntkyr77k3x7VZ00vPIyobX2har6/iS/kuS3xnY9mOTC1trvHuuHV9UlSS5JkrPOOqtjugBscUvLHZkDsCPJHQBm0vM2z1OSTAuWJDk0dsyxfCnJR5K8KckPJXlJkk8mubmqvudYA1trN7TWdrfWdu/atatjugBscUvLHZkDsCPJHQBm0nNl2sEkX3uUfSePHTNVVT0zyQeS7Gmt/fLY9ndmFDg3VtW5rbWv9E0ZgG1O7gCwSHIHgJn0XJn2QJLTq+pxU/admdEl0VMveR7sySiEbh3f2Fo7mOT3kpyd5Jyu2QKwE8gdABZJ7gAwk54y7a7huAvGN1bVyUmelWTvKuPPHO6Pn7LvhBX3ACB3AFgkuQPATHrKtFuStCRXrNj+0ow+O+Cmwxuq6tyqOm/FcR8d7l80vrGqnpjkB5J8Icmn+qcMwDYndwBYJLkDwExWfYWktfbhqnprkkur6rYk70ny9CSXJ7kjyc1jh78vo8uYa2zbdUlemOTnh88T+JMkT8oonJ6c5OWttX+cw7kAsA3IHQAWSe4AMKvey42vSLIvo69tfm6SA0muT3Jla+2xYw1srX2mqi5IcmWSf5vkoiQPJ7k7yStaa7etbeoAbGNyB4BFkjsAdOsq04Zvnrl6uB3ruHOOsv1TSX501skBsDPJHQAWSe4AMIuez0wDAAAAAKJMAwAAAIBuyjQAAAAA6KRMAwAAAIBOyjQAAAAA6KRMAwAAAIBOyjQAAAAA6KRMAwAAAIBOyjQAAAAA6KRMAwAAAIBOyjQAAAAA6KRMAwAAAIBOyjQAAAAA6KRMAwAAAIBOyjQAAAAA6KRMAwAAAIBOyjQAAAAA6KRMAwAAAIBOyjQAAAAA6KRMAwAAAIBOyjQAAAAA6KRMAwAAAIBOyjQAAAAA6KRMAwAAAIBOyjQAAAAA6KRMAwAAAIBOyjQAAAAA6KRMAwAAAIBOyjQAAAAA6KRMAwAAAIBOyjQAAAAA6KRMAwAAAIBOyjQAAAAA6KRMAwAAAIBOyjQAAAAA6KRMAwAAAIBOyjQAAAAA6KRMAwAAAIBOyjQAAAAA6KRMAwAAAIBOyjQAAAAA6KRMAwAAAIBOyjQAAAAA6KRMAwAAAIBOyjQAAAAA6KRMAwAAAIBOyjQAAAAA6KRMAwAAAIBOyjQAAAAA6KRMAwAAAIBOyjQAAAAA6KRMAwAAAIBOyjQAAAAA6KRMAwAAAIBOyjQAAAAA6KRMAwAAAIBOyjQAAAAA6KRMAwAAAIBOyjQAAAAA6KRMAwAAAIBOyjQAAAAA6KRMAwAAAIBOXWVaVR1XVXuq6p6qOlRV91XV1VV1au8PqqonVdWbquqTw2Psr6o/qqrvXPv0AdiO5A4AiyR3AJjFCZ3HXZvk8iTvSnJ1kqcPv/4XVfXvWmuPHWtwVZ2d5P1JTkvyq0k+nuQJSb45yZlrmjkA25ncAWCR5A4A3VYt06rqGUkuS3Jba+3Cse33JnlzkouS3LzKw/zm8LO+ubX22bVPF4DtTu4AsEhyB4BZ9bzN8/lJKsl1K7bfmORgkouPNbiqvivJdyT5hdbaZ6vqxKo6ZS2TBWBHkDsALJLcAWAmPWXa+UkeS3Ln+MbW2qEkdw/7j+X7hvu/qqrbkzyc5KGq+nhVHTOYANiR5A4AiyR3AJhJT5l2RpIDrbVHpuy7P8npVXXSMcY/bbi/McmTkvxokhcneTTJO6rqx471w6vqkqraW1V79+/f3zFdALa4peWOzAHYkeQOADPpKdNOSTItWJLk0NgxR/NVw/2DSb67tXZTa+1tSb4zyReT/FxVHXUerbUbWmu7W2u7d+3a1TFdALa4peWOzAHYkeQOADPpKdMOJnncUfadPHbM0Tw83L+ztfbo4Y2ttS8keXeSr8s/v5oDAHIHgEWSOwDMpKdMeyCjS5unBcyZGV0S/eiUfYf99XD/uSn7Dn/Tzdd0zAOAnUHuALBIcgeAmfSUaXcNx10wvrGqTk7yrCR7Vxl/+IM8nzJl3+Ftf9MxDwB2BrkDwCLJHQBm0lOm3ZKkJblixfaXZvTZATcd3lBV51bVeSuO+92MPj/g4qo6bezYJyf5wSSfaK19cg1zB2B7kjsALJLcAWAmJ6x2QGvtw1X11iSXVtVtSd6T5OlJLk9yR5Kbxw5/X5Kzk9TY+C9U1X9K8t+TfLCq3pbkpCQ/MdxfOqdzAWAbkDsALJLcAWBWq5ZpgyuS7EtySZLnJjmQ5PokV7bWHlttcGvthqo6kOSVSd6Q5LEkf5rkR1prf7KGeQOwvckdABZJ7gDQrVpry55Dt927d7e9e1f7yAIAZlVVH2qt7V72PDYTmQOwceTOJLkDsHHmnTs9n5kGAAAAAESZBgAAAADdlGkAAAAA0EmZBgAAAACdlGkAAAAA0EmZBgAAAACdlGkAAAAA0EmZBgAAAACdlGkAAAAA0EmZBgAAAACdlGkAAAAA0EmZBgAAAACdlGkAAAAA0EmZBgAAAACdlGkAAAAA0EmZBgAAAACdlGkAAAAA0EmZBgAAAACdlGkAAAAA0EmZBgAAAACdlGkAAAAA0EmZBgAAAACdlGkAAAAA0EmZBgAAAACdlGkAAAAA0EmZBgAAAACdlGkAAAAA0EmZBgAAAACdlGkAAAAA0EmZBgAAAACdlGkAAAAA0EmZBgAAAACdlGkAAAAA0EmZBgAAAACdlGkAAAAA0EmZBgAAAACdlGkAAAAA0EmZBgAAAACdlGkAAAAA0EmZBgAAAACdlGkAAAAA0EmZBgAAAACdlGkAAAAA0EmZBgAAAACdlGkAAAAA0EmZBgAAAACdlGkAAAAA0EmZBgAAAACdlGkAAAAA0EmZBgAAAACdlGkAAAAA0EmZBgAAAACdlGkAAAAA0EmZBgAAAACdlGkAAAAA0EmZBgAAAACdlGkAAAAA0EmZBgAAAACdlGkAAAAA0EmZBgAAAACdlGkAAAAA0EmZBgAAAACdlGkAAAAA0KmrTKuq46pqT1XdU1WHquq+qrq6qk6d9QdW1SlVdW9Vtap6y+xTBmC7kzsALIrMAWBWvVemXZvkmiQfTXJZkluTXJ7k9qqa9eq2q5KcPuMYAHYWuQPAosgcAGZywmoHVNUzMgqV21prF45tvzfJm5NclOTmnh9WVd+S5Iokr0xy9VomDMD2JncAWBSZA8Ba9LzS8vwkleS6FdtvTHIwycU9P6iqjh/G/EGS22aYIwA7i9wBYFFkDgAzW/XKtCTnJ3ksyZ3jG1trh6rq7mF/jz1Jzkty4WoHArCjyR0AFkXmADCznivTzkhyoLX2yJR99yc5vapOOtYDVNXXJ3l9kqtaa/tmmWBVXVJVe6tq7/79+2cZCsDWtLTckTkAO45/6wAws54y7ZQk08IlSQ6NHXMsv5Tk3ow+2HMmrbUbWmu7W2u7d+3aNetwALaepeWOzAHYcfxbB4CZ9bzN82CSrz3KvpPHjpmqqi5O8r1Jvqu19uXZpgfADiR3AFgUmQPAzHquTHsgo8ubHzdl35kZXRb96LSBw5hrkrwnyeeq6qlV9dQkZw+HPGHY9sQ1zB2A7UnuALAoMgeAmfWUaXcNx10wvrGqTk7yrCR7jzH28Ul2JXlukk+M3d4/7L94+PVLZpk0ANua3AFgUWQOADPreZvnLUleleSKJH88tv2lGX1+wE2HN1TVuUlObK3dM2x6KMkPT3nMXUl+MaOvjv7VJP935pkDsF3JHQAWReYAMLNVy7TW2oer6q1JLq2q2zK6jPnpSS5PckeSm8cOf19GlzXXMPbLSX575WNW1TnDf36qtTaxH4CdS+4AsCgyB4C16LkyLRm9UrMvySUZXcZ8IMn1Sa5srT22MVMDYAeTOwAsiswBYCZdZVpr7StJrh5uxzrunM7H25fhFR0AWEnuALAoMgeAWfV8AQEAAAAAEGUaAAAAAHRTpgEAAABAJ2UaAAAAAHRSpgEAAABAJ2UaAAAAAHRSpgEAAABAJ2UaAAAAAHRSpgEAAABAJ2UaAAAAAHRSpgEAAABAJ2UaAAAAAHRSpgEAAABAJ2UaAAAAAHRSpgEAAABAJ2UaAAAAAHRSpgEAAABAJ2UaAAAAAHRSpgEAAABAJ2UaAAAAAHRSpgEAAABAJ2UaAAAAAHRSpgEAAABAJ2UaAAAAAHRSpgEAAABAJ2UaAAAAAHRSpgEAAABAJ2UaAAAAAHRSpgEAAABAJ2UaAAAAAHRSpgEAAABAJ2UaAAAAAHRSpgEAAABAJ2UaAAAAAHRSpgEAAABAJ2UaAAAAAHRSpgEAAABAJ2UaAAAAAHRSpgEAAABAJ2UaAAAAAHRSpgEAAABAJ2UaAAAAAHRSpgEAAABAJ2UaAAAAAHRSpgEAAABAJ2UaAAAAAHRSpgEAAABAJ2UaAAAAAHRSpgEAAABAJ2UaAAAAAHRSpgEAAABAJ2UaAAAAAHRSpgEAAABAJ2UaAAAAAHRSpgEAAABAJ2UaAAAAAHRSpgEAAABAJ2UaAAAAAHRSpgEAAABAJ2UaAAAAAHRSpgEAAABAJ2UaAAAAAHTqKtOq6riq2lNV91TVoaq6r6qurqpTO8Z+Y1VdVVUfrKr9VfVgVd1dVa/uGQ/AziN3AFgUmQPArHqvTLs2yTVJPprksiS3Jrk8ye1Vtdpj/HiSPUk+leSqJD+V5GNJfjbJB6rq8WuYNwDbm9wBYFFkDgAzOWG1A6rqGRmFym2ttQvHtt+b5M1JLkpy8zEe4reTvLG19vdj2365qj6R5NVJXpzkLWuYOwDbkNwBYFFkDgBr0XNl2vOTVJLrVmy/McnBJBcfa3Brbe+KcDnsluH+mzrmAMDOIXcAWBSZA8DMesq085M8luTO8Y2ttUNJ7h72r8VThvvPr3E8ANuT3AFgUWQOADPrKdPOSHKgtfbIlH33Jzm9qk6a5YdW1fFJrkzyjzn2ZdOpqkuqam9V7d2/f/8sPwaArWlpuSNzAHYc/9YBYGY9ZdopSaaFS5IcGjtmFtcl+bYkV7bWPnasA1trN7TWdrfWdu/atWvGHwPAFrS03JE5ADuOf+sAMLOeMu1gkscdZd/JY8d0qao3JLk0yQ2ttTf2jgNgx5A7ACyKzAFgZj1l2gMZXd48LWTOzOiy6Ed7flhVvS7Ja5L8WpKX9U4SgB1F7gCwKDIHgJn1lGl3DcddML6xqk5O8qwke3t+UFW9Nslrk7w9yUtaa222qQKwQ8gdABZF5gAws54y7ZYkLckVK7a/NKPPD7jp8IaqOreqzlv5AFV1ZZLXJXlHkh9rrT221gkDsO3JHQAWReYAMLMTVjugtfbhqnprkkur6rYk70ny9CSXJ7kjR35DzfuSnJ2kDm+oqpcneX2Sv0ryh0l+pKrGhuTzrbX3rvM8ANgm5A4AiyJzAFiLVcu0wRVJ9iW5JMlzkxxIcn1G31Cz2isv5w/3ZyX5jSn770giYAAYJ3cAWBSZA8BMaiu9nX/37t1t796ujy0AYAZV9aHW2u5lz2MzkTkAG0fuTJI7ABtn3rnT85lpAAAAAECUaQAAAADQTZkGAAAAAJ2UaQAAAADQSZkGAAAAAJ2UaQAAAADQSZkGAAAAAJ2UaQAAAADQSZkGAAAAAJ2UaQAAAADQSZkGAAAAAJ2UaQAAAADQSZkGAAAAAJ2UaQAAAADQSZkGAAAAAJ2UaQAAAADQSZkGAAAAAJ2UaQAAAADQSZkGAAAAAJ2UaQAAAADQSZkGAAAAAJ2UaQAAAADQSZkGAAAAAJ2UaQAAAADQSZkGAAAAAJ2UaQAAAADQSZkGAAAAAJ2UaQAAAADQSZkGAAAAAJ2UaQAAAADQSZkGAAAAAJ2UaQAAAADQSZkGAAAAAJ2UaQAAAADQSZkGAAAAAJ2UaQAAAADQSZkGAAAAAJ2UaQAAAADQSZkGAAAAAJ2UaQAAAADQSZkGAAAAAJ2UaQAAAADQSZkGAAAAAJ2UaQAAAADQSZkGAAAAAJ2UaQAAAADQSZkGAAAAAJ2UaQAAAADQSZkGAAAAAJ2UaQAAAADQSZkGAAAAAJ2UaQAAAADQSZkGAAAAAJ2UaQAAAADQSZkGAAAAAJ2UaQAAAADQSZkGAAAAAJ2UaQAAAADQSZkGAAAAAJ2UaQAAAADQSZkGAAAAAJ2UaQAAAADQqbtMq6rjqmpPVd1TVYeq6r6qurqqTl3EeAB2DpkDwCLJHQBmMcuVadcmuSbJR5NcluTWJJcnub2qeh5nveMB2DlkDgCLJHcA6HZCz0FV9YyMQuG21tqFY9vvTfLmJBcluXmjxgOwc8gcABZJ7gAwq95XSZ6fpJJct2L7jUkOJrl4g8cDsHPIHAAWSe4AMJPeMu38JI8luXN8Y2vtUJK7h/0bOR6AnUPmALBIcgeAmXS9zTPJGUkOtNYembLv/iTfXlUntdYenff4qrokySXDLx+pqo90znmnOD3JgWVPYpOxJkeyHpOsyaSnLXsCY2TO5uXPziRrMsmaTLImk+RO5E4Hf3YmWZNJ1mSSNZk019zpLdNOSTItHJLk0NgxRwuYNY9vrd2Q5IYkqaq9rbXdPRPeKazJJGtyJOsxyZpMqqq9y57DGJmzSVmTSdZkkjWZZE0myZ0RuXNs1mSSNZlkTSZZk0nzzp3et3keTPK4o+w7eeyYjRoPwM4hcwBYJLkDwEx6y7QHkpxeVdNC4syMLms+2is18xgPwM4hcwBYJLkDwEx6y7S7hmMvGN9YVScneVaS1S6XW+/4w27oPG4nsSaTrMmRrMckazJpM62JzNm8rMkkazLJmkyyJpM205rInc3LmkyyJpOsySRrMmmua1KttdUPqnpmkr9I8q7W2oVj2y9L8uYkL2it/eaw7dwkJ7bW7lnLeAB2NpkDwCLJHQBm1VWmJUlVXZ/k0iTvSvKeJE9PcnmSP0nyb1prjw3H7Utydmut1jIeAGQOAIskdwCYxSxl2vFJrsjoq5vPyehrVm9JcmVr7Utjx+3L9IDpGg8AMgeARZI7AMyiu0wDAAAAgJ2u9wsINkRVHVdVe6rqnqo6VFX3VdXVVXXqIsZvRus5p6r6xqq6qqo+WFX7q+rBqrq7ql69Vddknr/HVXVKVd1bVa2q3rIR812EeaxJVT2pqt5UVZ8cHmN/Vf1RVX3nRs59o8zh75LTqupVVfXh4c/Ngar6QFW9qKpq9UfYfKrqZ6rq1qr69PCc37fGx3lhVf15VT1cVZ+vql+pql1znu5CyJxJMmeS3JkkdybJnUlyZ5LcmSR3JsmdSXJnktw50qbInNba0m5J/luSluS2JC9Nck2SLyf5X0mO2+jxm/G2nnNK8vNJHkxyU5LLkrwso8vLW0Yfivr4ZZ/fop8jKx7rTcP6tCRvWfa5LWtNkpyd5N4k+4fnzI8n2ZPk15JctOzzW/SaZPSiwh8n+UqSt2X09owrkvzZ8Jj/ddnnt8Y1aUn+Nsl7k/xdkn1reIw9w+O8f1iXq5J8KclfJjl12ee4yOfJPMZvxpvM2djfZ7nzT+PlzpFj5c7RH0PuzHH8ZrzJnY39fZY7/zRe7hw5dtvlzmbInGWe/DOSPJbkd1Zsv2w4oR/ZyPGb8TaHNdmd5AlTtv/sMP7SZZ/jItdjxZhvSfKPSX5yK4fLPNZk+Iv0viRPXvb5bIY1SfKc4bhrV2w/Kcmnk3xx2ee4xnX5hrH//sisAZPk9CQPJbkzyfFj2583rNerln2OC36eyJzJ8dsqc+b9+yx3jjhW7hx5nNyZPl7uzHH8ZrzJnY39fZY7Rxwrd448btvlzmbInGW+zfP5SSrJdSu235jkYJKLN3j8ZrSuc2qt7W2t/f2UXbcM99+07hku1lx+j2v0gbA3JvmDjJr8rWxda1JV35XkO5L8Qmvts1V1YlWdsiEzXZz1Pk++erh/YHxja+3RjD48+KE5zHHhWmufXudD/GCSU5Jc31r7ytjj3p5R6G61v2NlziSZM0nuTJI7k+TOFHJngtyZJHcmyZ1JcmeS3FlhM2TOMsu08zNqV+8c39haO5Tk7mH/Ro7fjDbqnJ4y3H9+7VNbinmtx54k52X0deVb3XrX5PuG+7+qqtuTPJzkoar6eFVtxf8pS9a/Jncm+WKSV1bVD1fVWVX1tKp6Y5JnJ3nd/Ke8JRxetz+dsu+DSc6rqtMWOJ/1kjmTZM4kuTNJ7kySOxtD7sx3/GYkdybJnUlyZ5Lcmb91Z84yy7QzkhxorT0yZd/9SU6vqpM2cPxmNPdzGl6luDKjS35vXv8UF2rd61FVX5/k9Umuaq3tm/8UF269a/K04f7GJE9K8qNJXpzk0STvqKofm+dkF2Rda9Ja+0KS78/ovfa/leQzSe5J8vIkF7bWbpz/lLeEM4b7+6fsuz+jV8fOmLJvs5I5k2TOJLkzSe5MkjsbQ+7Md/xmJHcmyZ1JcmeS3Jm/dWfOCfOe0QxOSTLtyZAkh8aOeXSDxm9GG3FO1yX5toze8/uxdcxtGeaxHr+U0YdPXjPHeS3Tetfkq4b7B5N893Bpb6rqXRldzvpzVfUbrbXH5jTfRZjH8+RLGb3X/t1JPpBR8L48yc1V9QOttffOaa5byeHL4aet7aEVx2wFMmeSzJkkdybJnUlyZ2PInfmO34zkziS5M0nuTJI787fuzFnmlWkHkzzuKPtOHjtmo8ZvRnM9p6p6Q0aX+t7QWnvjOue2DOtaj+Ey3u9N8rLW2pfnPLdlWe9z5OHh/p2HgyX5p1cr3p3k6/LPr+ZsFet9njwzo0B5b2vtp1pr72qt/WpGn7XwuSQ3Dq967jSH12za2m7Fv2NlziSZM0nuTJI7k+TOxpA78x2/GcmdSXJnktyZJHfmb92Zs8yHxdYIAAAD00lEQVQy7YGMLkecNvkzM7qM8VjN6nrHb0ZzO6eqel2S12T09b8vm9sMF2vN6zGMuSbJe5J8rqqeWlVPzehrkpPkCcO2J27ExDfQep8jfz3cf27Kvs8O91+zjvktw3rXZE9Gf2HeOr6xtXYwye9l9Jw5Zz5T3VIOf0DpmVP2nZnRt9w8MGXfZiVzJsmcSXJnktyZJHc2htyZ7/jNSO5MkjuT5M4kuTN/686cZZZpdw0//4LxjVV1cpJnJdm7weM3o7mcU1W9Nslrk7w9yUtaG33H6xa0nvV4fJJdSZ6b5BNjt/cP+y8efv2Suc544633OXL4QyufMmXf4W1/s54JLsF61+TwX6DTXo05YcX9TnLXcP+cKfu+NcnHWmtfWuB81kvmTJI5k+TOJLkzSe5sDLkz3/GbkdyZJHcmyZ1Jcmf+1p85rbWl3JI8M6NvpPidFdsvy6gFvHhs27lJzlvr+K1yW++aDNuvHI59e5Ljln1Oy1qPJCcm+fdTbj8xjP394dffuOzzXORzJKNXYf4ho1dsThvb/uSM3kf/8WWf4xLW5NrhuFeu2P7EjF6N+LskJyz7PNe5Rh9Jsu8Y+8/K6BugThzbtiujS5v/LMnxY9ufN6zXa5Z9Xgt+nsicbZ45610TuSN35M4R5yJ35M7c12TYLnf++ddyR+7Inba8zFn2SV8/TPS2jBrzq5N8OaM2/bix4/YlaWsdv5Vu61mTjD5AsGX07RwvzOjViPHb9yz7/Bb9HJnyeOcMj/eWZZ/bstYkySXD+I8k+ckkPz08Zx5N8r3LPr9Fr0lGlzX/bUYB9Y6M3irwqow+yLUl+Y/LPr81rskLMnr7w2sy+qr4L4z9+gUrjn3/cK7nrNj+imH7Hw3Pm9dn9D8h/y9j/3OyVW5z+LMjc44cu+0yZx7PkymPd07kjtw5cqzckTu9f3bkzpFj5Y7c6f2zI3eOHLvtciebIHOWvQDHDyfwsYy+ReH+jN73fdqK4472h6Rr/Fa6rWdNkvz68GQ42u39yz6/RT9HpjzeOdn64bLuNUnyQ0k+mOShjL7p5n8m+ZfLPrdlrUlGr+D8RkavYH05o1ez/neSH1r2ua1jTQ6Hxqp/FxwtYIZ9L0ryFxl9q83fJHlbkq9d9vkt6Xkic47ctu0yZx7PkymPJ3ea3JkyXu7InZ7nidw5cpvckTtyR+4cPp+lZ04NDwAAAAAArGKZX0AAAAAAAFuKMg0AAAAAOinTAAAAAKCTMg0AAAAAOinTAAAAAKCTMg0AAAAAOinTAAAAAKCTMg0AAAAAOinTAAAAAKDT/wdB6azfFdcbmgAAAABJRU5ErkJggg==\n",
-      "text/plain": [
-       "<Figure size 1512x504 with 3 Axes>"
-      ]
-     },
-     "metadata": {
-      "needs_background": "light"
-     },
-     "output_type": "display_data"
     }
    ],
    "source": [
-<<<<<<< HEAD
-    "omega = np.array([44])\n",
-    "\n",
-=======
-    "omega = np.array([44,45])\n",
->>>>>>> b3386898
-    "#plot_morph_track_width(omega, RL=10, m_b=1e10)\n",
-    "width_track(omega, RL=10, m_b=1e10)"
-   ]
-  },
-  {
-   "cell_type": "markdown",
-   "metadata": {},
-   "source": [
-    "## Funcition that creates final plot of morphology, track, width given $\\Omega_b$"
+    "with MultiPool() as pool:\n",
+    "    for r in pool.map(worker, tasks):\n",
+    "        pass"
    ]
   },
   {
